from typing import Any, Callable, Dict, Optional, Tuple
import logging
import json
import secrets
import time

from storage import Storage, TransactionCursor, BlobCursor
from storage_schema import InvalidActionException, VersionConflictException
from response import Response
from filter import (
    AsyncFilter,
    HostPort,
    Mailbox,
    SyncFilter,
    TransactionMetadata,
    WhichJson )
from dsn import read_headers, generate_dsn
from blob import InlineBlob
from rest_schema import BlobUri

from message_builder import MessageBuilder

def default_notification_factory():
    raise NotImplementedError()

class OutputHandler:
    cursor : TransactionCursor
    endpoint : SyncFilter
    rest_id : str
    notification_factory : Callable[[], AsyncFilter]
    mailer_daemon_mailbox : Optional[str] = None

    def __init__(self,
                 cursor : TransactionCursor,
                 endpoint : SyncFilter,
                 downstream_env_timeout=None,
                 downstream_data_timeout=None,
                 notification_factory = default_notification_factory,
                 mailer_daemon_mailbox : Optional[str] = None,
                 retry_params : Optional[dict] = {}):
        self.cursor = cursor
        self.endpoint = endpoint
        self.rest_id = self.cursor.rest_id
        self.env_timeout = downstream_env_timeout
        self.data_timeout = downstream_data_timeout
        self.notification_factory = notification_factory
        self.mailer_daemon_mailbox = mailer_daemon_mailbox
        self.retry_params = retry_params

    def _wait_downstream(self, delta : TransactionMetadata,
                         have_body : bool, ok_rcpt : bool
                         ) -> Tuple[Optional[bool], Optional[Response]]:
        if ((delta.mail_from is not None) or
            bool(delta.rcpt_to) or
            have_body):
            return False, None

        timeout = self.env_timeout
        msg = 'envelope'
        if ok_rcpt:
            timeout = self.data_timeout
            msg = 'body'

        while True:
            try:
                if not self.cursor.wait(self.env_timeout):
                    logging.debug(
                        'OutputHandler._output() %s timeout %s=%d',
                        self.rest_id, msg, timeout)
                    return None, Response(
                        400, 'OutputHandler downstream timeout (%s=%d)' % (
                            msg, timeout))
                self.cursor.load()
                return True, None
            except VersionConflictException:
                pass

    def _output(self) -> Optional[Response]:
        ok_rcpt = False
        rcpt0_resp = None
        # full vector after last upstream update
        last_tx = None
        upstream_tx = None

        while True:
            logging.debug('OutputHandler._output() %s db tx %s input done %s',
                          self.rest_id, self.cursor.tx, self.cursor.input_done)

            if not self.cursor.input_done and self.cursor.tx.message_builder:
                del self.cursor.tx.message_builder

            if last_tx is None:
                last_tx = self.cursor.tx.copy()
                upstream_tx = self.cursor.tx.copy()
                delta = last_tx.copy()
            else:
                delta = last_tx.delta(self.cursor.tx)
                last_tx = self.cursor.tx.copy()
                assert delta is not None
                assert upstream_tx.merge_from(delta) is not None

            assert len(last_tx.rcpt_to) >= len(last_tx.rcpt_response)
            assert len(upstream_tx.rcpt_to) >= len(upstream_tx.rcpt_response)

            # XXX drop some fields from upstream_tx:
            # notification, retry
            # these have REST_CREATE/... validity but we are handling it here
            for field in ['notification', 'retry', 'final_attempt_reason']:
                for obj in [last_tx, upstream_tx, delta]:
                    if getattr(obj, field) is not None:
                        delattr(obj, field)


            have_body = (self.cursor.input_done and
                         ((self.cursor.tx.body is not None) or
                          (self.cursor.tx.message_builder is not None)))
            if ((not delta.rcpt_to) and (not ok_rcpt) and have_body) or (
                    delta.cancelled):
                delta = TransactionMetadata(cancelled=True)
                assert upstream_tx.merge_from(delta) is not None
                self.endpoint.on_update(upstream_tx, delta)

                # all recipients so far have failed and we aren't
                # waiting for any more (have_body) -> we're done
                if len(self.cursor.tx.rcpt_to) == 1:
                    return rcpt0_resp
                else:
                    # placeholder response, this is only used for
                    # notification logic for
                    # post-exploder/single-recipient tx
                    return Response(400, 'OutputHandler all recipients failed')

            waited, err = self._wait_downstream(delta, have_body, ok_rcpt)
            if err is not None:
                return err
            elif waited:
                continue

            body_blob = None
            if self.cursor.input_done and self.cursor.tx.body:
                logging.info('OutputHandler._output() %s load body blob',
                             self.rest_id)
                blob_reader = self.cursor.parent.get_blob_for_read(
                    BlobUri(tx_id=self.rest_id, tx_body=True))
                assert blob_reader
                assert blob_reader.finalized()
                upstream_tx.body_blob = delta.body_blob = blob_reader

            if upstream_tx.body:
                del upstream_tx.body
            if delta.body:
                del delta.body

            # no new reqs in delta can happen e.g. if blob upload
            # ping'd last_update
            if delta.mail_from is None and not delta.rcpt_to and not have_body:
                logging.info('OutputHandler._output() %s no reqs', self.rest_id)
                continue

            assert not upstream_tx.body
            assert not delta.body

            upstream_delta = self.endpoint.on_update(upstream_tx, delta)
            logging.info('OutputHandler._output() %s '
                         'tx after upstream update %s',
                         self.rest_id, upstream_tx)
            if upstream_delta is None or not(upstream_delta):
                logging.warning('OutputHandler._output() %s '
                                'BUG empty upstream_delta %s',
                                self.rest_id, upstream_delta)
                return None  # internal error
            assert len(upstream_tx.rcpt_response) <= len(upstream_tx.rcpt_to)

            # if we're short-circuiting to ourselves, these fields will clash
            for field in ['final_attempt_reason', 'attempt_count']:
                for t in [upstream_tx, upstream_delta]:
                    if getattr(t, field) is not None:
                        delattr(t, field)

            while True:
                try:
                    self.cursor.write_envelope(upstream_delta)
                    assert last_tx.merge_from(upstream_delta) is not None
                    break
                except VersionConflictException:
                    logging.info(
                        'OutputHandler._output() VersionConflictException %s ',
                        self.rest_id)
                    # version cache can raise
                    # VersionConflictException again here \o/
                    # TODO cursor.load() should just handle this
                    try:
                        self.cursor.load()
                    except VersionConflictException:
                        pass

            if (upstream_delta.mail_response is not None and
                upstream_delta.mail_response.err()):
                return upstream_delta.mail_response
            if rcpt0_resp is None and upstream_delta.rcpt_response:
                rcpt0_resp = upstream_delta.rcpt_response[0]
            if not ok_rcpt and any(
                    [r.ok() for r in upstream_delta.rcpt_response]):
                ok_rcpt = True
            if upstream_delta.data_response is not None:
                return upstream_delta.data_response

    def handle(self):
        logging.info('OutputHandler.handle() %s', self.rest_id)

        final_attempt_reason = None
        next_attempt_time = None
        delta = TransactionMetadata()
        if not self.cursor.no_final_notification:
            final_attempt_reason, next_attempt_time = self._cursor_to_endpoint()
            # xxx why is this here?
            delta.attempt_count = self.cursor.attempt_id
        else:
            # post facto notification
            # leave the existing value
            final_attempt_reason = None

        notification_done = False
        if self.cursor.tx.notification:
            self._maybe_send_notification(final_attempt_reason)
            notification_done = True

        while True:
            try:
                # TODO it probably wouldn't be hard to merge this
                # write with the one at the end of _output()
                self.cursor.write_envelope(
                    delta,
                    final_attempt_reason=final_attempt_reason,
                    next_attempt_time=next_attempt_time,
                    finalize_attempt=True,
                    notification_done=notification_done)
                break
            except VersionConflictException:
                # cf above
                try:
                    self.cursor.load()
                except VersionConflictException:
                    pass
<<<<<<< HEAD

=======
>>>>>>> 9240066e

    def _cursor_to_endpoint(self) -> Tuple[Optional[str], Optional[int]]:
        logging.debug('OutputHandler._cursor_to_endpoint() %s', self.rest_id)

        resp = self._output()
        if resp is None:
            logging.warning('OutputHandler._cursor_to_endpoint() %s abort',
                            self.rest_id)
            resp = Response(400, 'output handler abort')
        logging.info('OutputHandler._cursor_to_endpoint() %s done %s',
                     self.rest_id, resp)

        next_attempt_time = None
        final_attempt_reason = None
        if self.cursor.tx.cancelled:
            pass  # leave existing value
        elif resp.ok():
            final_attempt_reason = 'upstream response success'
        elif resp.perm():
            final_attempt_reason = 'upstream response permfail'
        elif not self.cursor.input_done:
            final_attempt_reason = 'downstream timeout'
        else:
            final_attempt_reason, next_attempt_time = (
                self._next_attempt_time(time.time()))

        logging.debug(
            'OutputHandler._cursor_to_endpoint() %s attempt %d retry %s '
            'final_attempt_reason %s',
            self.rest_id, self.cursor.attempt_id, self.cursor.tx.retry,
            final_attempt_reason)

        return final_attempt_reason, next_attempt_time


    def _next_attempt_time(self, now) -> Tuple[Optional[str], Optional[int]]:
        if self.cursor.tx.retry is None:
            # leave the existing value for final_attempt_reason
            final_attempt_reason = None
            next_attempt_time = None
            return final_attempt_reason, next_attempt_time

        max_attempts = self.cursor.tx.retry.get('max_attempts', None)
        # TODO separate function to merge tx.retry, self.retry_params, defaults
        if max_attempts is None:
            max_attempts = self.retry_params.get('max_attempts', 30)
        if max_attempts is not None and (
                self.cursor.attempt_id >= max_attempts):
            return 'retry policy max attempts', None
        dt = now - self.cursor.creation
        logging.debug('OutputHandler._next_attempt_time %s %d',
                      self.rest_id, int(dt))
        dt = dt * self.retry_params.get('backoff_factor', 1.5)
        dt = min(dt, self.retry_params.get('max_attempt_time', 3600))
        dt = max(dt, self.retry_params.get('min_attempt_time', 60))
        next = int(now + dt)
        # TODO jitter?
        logging.debug('OutputHandler._next_attempt_time %s %d %d',
                      self.rest_id, int(dt), next)
        deadline = self.cursor.tx.retry.get('deadline', None)
        if deadline is None:
            deadline = self.retry_params.get('deadline', 86400)
        if deadline is not None and ((next - self.cursor.creation) > deadline):
            return 'retry policy deadline', None
        return None, next

    # XXX rest could send everything in the first post and request notification
    # but then we failed at rcpt -> !input_done
    # so shouldn't notify then?
    def _maybe_send_notification(self, final_attempt_reason : Optional[str]):
        resp : Optional[Response] = None
        tx = self.cursor.tx
        if tx.mail_response is None:
            pass
        elif tx.mail_response.err():
            resp = tx.mail_response
        elif not tx.rcpt_response:
            pass
        elif len(tx.rcpt_response) == 1 and tx.rcpt_response[0].err():
            resp = tx.rcpt_response[0]
        elif len(tx.rcpt_response) > 1:
            logging.warning('OutputHandler._maybe_send_notification %s '
                            'unexpected multi-rcpt', self.rest_id)
            return
        else:
            resp = tx.data_response

        if resp is None:
            logging.info('OutputHandler._maybe_send_notification %s '
                         'response is None, upstream timeout?', self.rest_id)
            return

        last_attempt = final_attempt_reason is not None

        logging.debug('OutputHandler._maybe_send_notification '
                      '%s last %s notify %s tx %s', self.rest_id, last_attempt,
                      self.cursor.tx.notification, self.cursor.tx)

        if resp.ok():
            return
        if resp.temp() and not last_attempt:
            return

        mail_from = self.cursor.tx.mail_from
        if mail_from.mailbox == '':
            return

        orig_headers : str
        if self.cursor.tx.message_builder:
            builder = MessageBuilder(self.cursor.tx.message_builder)
            orig_headers = builder.build_headers_for_notification().decode(
                'utf-8')
        elif self.cursor.tx.body is not None:
            blob_reader = self.cursor.parent.get_blob_for_read(
                BlobUri(tx_id = self.cursor.rest_id, tx_body=True))
            h = read_headers(blob_reader)
            orig_headers = h if h is not None else ''
        else:
            logging.warning('OutputHandler._maybe_send_notification '
                            'no source for orig_headers %s', self.rest_id)
            orig_headers = ''

        assert bool(self.cursor.tx.rcpt_to)
        rcpt_to = self.cursor.tx.rcpt_to[0]
        assert rcpt_to is not None
        dsn = generate_dsn(self.mailer_daemon_mailbox,
                           mail_from.mailbox,
                           rcpt_to.mailbox, orig_headers,
                           received_date=self.cursor.creation,
                           now=int(time.time()),
                           response=resp)

        # TODO link these transactions somehow
        # self.cursor.id should end up in this tx and this tx id
        # should get written back to self.cursor
        notify_json = self.cursor.tx.notification
        # The endpoint used for notifications should go out directly,
        # *not* via the exploder which has the potential to enable
        # bounces on this bounce, etc.
        notification_tx = TransactionMetadata(
            host=notify_json['host'],
            mail_from=Mailbox(''),
            # TODO may need to save some esmtp e.g. SMTPUTF8
            rcpt_to=[Mailbox(mail_from.mailbox)],
            body_blob = InlineBlob(dsn),
            retry={})
        notification_endpoint = self.notification_factory()
        # timeout=0 i.e. fire&forget, don't wait for upstream
        # but internal temp (e.g. db write fail, should be uncommon)
        # should result in the parent retrying even if it was
        # permfail, better to dupe than fail to emit the bounce

        notification_endpoint.update(notification_tx, notification_tx.copy())
        # no wait -> fire&forget<|MERGE_RESOLUTION|>--- conflicted
+++ resolved
@@ -242,10 +242,6 @@
                     self.cursor.load()
                 except VersionConflictException:
                     pass
-<<<<<<< HEAD
-
-=======
->>>>>>> 9240066e
 
     def _cursor_to_endpoint(self) -> Tuple[Optional[str], Optional[int]]:
         logging.debug('OutputHandler._cursor_to_endpoint() %s', self.rest_id)
