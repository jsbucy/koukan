from typing import Optional
import logging
from urllib.parse import urljoin
import time
import secrets
import socket
import copy
import json

import time
import requests
import copy
from sys import argv
from contextlib import nullcontext

base_url = 'https://localhost:8000'

session = requests.Session()
session.verify = 'localhost.crt'

# -> url path (for reuse)
def send_part(tx_url,
              blob_id : str,
              inline : Optional[str] = None,
              filename : Optional[str] = None) -> Optional[str]:
    assert inline or filename

    path = tx_url + '/blob/' + blob_id
    uri = base_url + path
    logging.info('PUT %s', uri)

    def put(content):
        return session.put(uri, data=content)

    if inline:
        resp = put(inline.encode('utf-8'))
    elif filename:
        with open(filename, 'rb') as file:
            resp = put(file)

    logging.info('PUT %s %s', uri, resp)
    if resp.status_code >= 300:
        return None
    return path

def strip_filenames(json):
    for multi in ['text_body', 'related_attachments', 'file_attachments']:
        if not (multipart := json.get(multi, [])):
            continue
        for part in multipart:
            if 'file_content' in part:
                del part['file_content']
            if 'put_content' in part:
                del part['put_content']
    return json


def send_body(tx_url, json):
    for multi in ['text_body', 'related_attachments', 'file_attachments']:
        if not (multipart := json.get(multi, [])):
            continue
        for part in multipart:
            logging.info('send_body %s', part)
            if part['content_uri'].startswith('/'):
                continue
            inline = part.get('put_content', None)
            filename = part.get('file_content', None)
            if filename:
                del part['file_content']
            if not inline and not filename:
                continue

            if (uri := send_part(
                    tx_url, part['content_uri'], inline=inline,
                    filename=filename)) is None:
                return False

            for part_field in ['put_content', 'file_content']:
                if part_field in part:
                    del part[part_field]
            part['content_uri'] = uri

    return True

message_builder = {
    "headers": [
        ["subject", "hello"],
        ["date", {"unix_secs": time.time() }],
        ["message-id", [secrets.token_hex(16) + "@" + socket.gethostname()]],
    ],

    "text_body": [
        {
            "content_type": "text/html",
            "put_content": "<b>hello</b>",
            "content_uri": "my_html_body",
        },
        {
            "content_type": "text/plain",
            "file_content": "/etc/lsb-release",
            "content_uri": "my_plain_body",
        }
    ]
}

<<<<<<< HEAD


message_builder_blobs = None
def main(mail_from, rcpt_to):
    global message_builder_blobs
=======
blobs_done = False
def main(mail_from, rcpt_to, max_wait=30):
    global blobs_done
>>>>>>> 67782673
    logging.debug('main from=%s to=%s', mail_from, rcpt_to)

    tx_json={
        'mail_from': {'m': mail_from},
        'rcpt_to': [{'m': rcpt_to}],
<<<<<<< HEAD
        'message_builder': message_builder }
    if message_builder_blobs is None:
        tx_json['message_builder'] = strip_filenames(
            copy.deepcopy(message_builder))
    logging.debug(json.dumps(tx_json, indent=2))
=======
        'message_builder': message_builder,
        'retry': {},         # use system defaults for retries
        # msa-output won't have default_notification so explicitly
        # request to send it the same way we send the original message.
        'notification': {'host': 'msa-output' }}

    tx_start = time.monotonic()
>>>>>>> 67782673

    logging.debug('POST /transactions')
    start = time.monotonic()
    rest_resp = session.post(
        base_url + '/transactions',
        headers={'host': 'msa-output',
                 'request-timeout': '5'},
        json=tx_json)
    logging.debug('POST /transactions %s', rest_resp)
    if rest_resp.status_code != 201:
        return

    tx_json = rest_resp.json()
    tx_path = rest_resp.headers['location']
    tx_url = urljoin(base_url, tx_path)

    for resp_field in ['mail_response', 'rcpt_response']:
        if not (resp := tx_json.get(resp_field, None)):
            continue
        if resp_field == 'rcpt_response':
            resp = resp[0]
        if (code := resp.get('code', None)) is None:
            continue
        if code >= 500:
            logging.info('err %s %s %s',
                         resp_field, rest_resp, rest_resp.json())
            return

    if message_builder_blobs is None:
        if not send_body(tx_path, message_builder):
            return
        logging.info('main message_builder spec %s', message_builder)
        get_tx_resp = session.get(tx_url)
        message_builder_blobs = message_builder
        rest_resp = None

    done = False
    etag = None
    result = 'still inflight'
    while not done and ((time.monotonic() - tx_start) < max_wait):
        spin = False
        if rest_resp is None:
            spin = True
            start = time.monotonic()
            logging.info('GET %s', tx_url)
            headers = {'request-timeout': '5'}
            if etag:
                headers['if-none-match'] = etag
            rest_resp = session.get(tx_url, headers=headers)
            logging.info('GET /%s %d %s',
                         tx_url, rest_resp.status_code, rest_resp.text)
            if rest_resp.status_code in [200, 304] and (
                    'etag' in rest_resp.headers):
                resp_etag = rest_resp.headers['etag']
                if resp_etag != etag:
                    spin = False
                etag = resp_etag
                logging.debug('etag %s', etag)
            else:
                etag = None
        tx_json = rest_resp.json()

        for resp in ['mail_response', 'rcpt_response', 'data_response']:
            if not (resp_json := tx_json.get(resp, None)):
                continue
            if resp == 'rcpt_response':
                resp_json = resp_json[0]
            if not (code := resp_json.get('code', None)):
                continue
            logging.info('%s %s', resp, code)
            if (resp == 'data_response') and (code < 300):
                result = 'succeess'
                done = True
            if code >= 500 or tx_json.get('final_attempt_reason', None):
                result = 'failure'
                done = True
                break
        rest_resp = None
        if done:
            break
        delta = time.monotonic() - start
        if spin and delta < 1:
            dt = 1 - delta
            logging.debug('nospin %f', dt)
            time.sleep(dt)
        tx_json = None
<<<<<<< HEAD

# read json
# walk json for blobs (or mime body)
# send 1st rcpt
# send blobs
# decorate json w/blobs
# send remaining rcpt
=======
    logging.info('recipient %s result %s', rcpt_to, result)
>>>>>>> 67782673

if __name__ == '__main__':
    logging.basicConfig(level=logging.DEBUG,
                        format='%(asctime)s %(message)s')
    mail_from = argv[1]
    rcpt_to = argv[2:]
    message_builder["headers"] += [
        ["from", [{"display_name": "alice a", "address": mail_from}]],
        ["to", [{"display_name": "bob b", "address": r} for r in rcpt_to]]]

    for rcpt in rcpt_to:
        main(mail_from, rcpt)<|MERGE_RESOLUTION|>--- conflicted
+++ resolved
@@ -103,37 +103,26 @@
     ]
 }
 
-<<<<<<< HEAD
-
-
 message_builder_blobs = None
-def main(mail_from, rcpt_to):
+def main(mail_from, rcpt_to, max_wait=30):
     global message_builder_blobs
-=======
-blobs_done = False
-def main(mail_from, rcpt_to, max_wait=30):
-    global blobs_done
->>>>>>> 67782673
     logging.debug('main from=%s to=%s', mail_from, rcpt_to)
 
     tx_json={
         'mail_from': {'m': mail_from},
         'rcpt_to': [{'m': rcpt_to}],
-<<<<<<< HEAD
-        'message_builder': message_builder }
+        'message_builder': message_builder,
+        'retry': {},         # use system defaults for retries
+        # msa-output won't have default_notification so explicitly
+        # request to send it the same way we send the original message.
+        'notification': {'host': 'msa-output' }
+    }
     if message_builder_blobs is None:
         tx_json['message_builder'] = strip_filenames(
             copy.deepcopy(message_builder))
     logging.debug(json.dumps(tx_json, indent=2))
-=======
-        'message_builder': message_builder,
-        'retry': {},         # use system defaults for retries
-        # msa-output won't have default_notification so explicitly
-        # request to send it the same way we send the original message.
-        'notification': {'host': 'msa-output' }}
 
     tx_start = time.monotonic()
->>>>>>> 67782673
 
     logging.debug('POST /transactions')
     start = time.monotonic()
@@ -220,17 +209,8 @@
             logging.debug('nospin %f', dt)
             time.sleep(dt)
         tx_json = None
-<<<<<<< HEAD
-
-# read json
-# walk json for blobs (or mime body)
-# send 1st rcpt
-# send blobs
-# decorate json w/blobs
-# send remaining rcpt
-=======
+
     logging.info('recipient %s result %s', rcpt_to, result)
->>>>>>> 67782673
 
 if __name__ == '__main__':
     logging.basicConfig(level=logging.DEBUG,
