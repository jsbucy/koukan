--- conflicted
+++ resolved
@@ -41,16 +41,8 @@
                   ) -> Optional[TransactionMetadata]:
         downstream_delta = tx_delta.copy()
         req = tx_delta.copy()
-<<<<<<< HEAD
-        logging.debug('FullToDeltaAdapter start')
-        self.upstream.on_update(tx_delta)
-        logging.debug('FullToDeltaAdapter done')
-        assert len(tx_delta.rcpt_response) <= len(tx.rcpt_to)
-        upstream_delta = req.delta(tx_delta)
-=======
         self.upstream.on_update(downstream_delta)
         upstream_delta = req.delta(downstream_delta)
->>>>>>> 0952bb8d
         tx.merge_from(upstream_delta)
         return upstream_delta
 
