from typing import List, Optional
from datetime import datetime
import email.utils
import copy
import logging
from email.parser import BytesHeaderParser
from email import policy

from blob import Blob, InlineBlob, CompositeBlob
from filter import (
    HostPort,
    Mailbox,
    SyncFilter,
    TransactionMetadata,
    get_esmtp_param )
from response import Response

class ReceivedHeaderFilter(SyncFilter):
    upstream : Optional[SyncFilter]
    inject_time : Optional[datetime] = None
    received_hostname : Optional[str] = None
    max_received_headers : int
    body_blob : Optional[Blob] = None
<<<<<<< HEAD
=======
    data_err : Optional[Response] = None
>>>>>>> bac71223

    def __init__(self, upstream : Optional[SyncFilter] = None,
                 received_hostname : Optional[str] = None,
                 inject_time = None,
                 max_received_headers = 30):
        self.upstream = upstream
        self.inject_time = inject_time
        self.received_hostname = received_hostname
        self.max_received_headers = max_received_headers

# Received: from a48-180.smtp-out.amazonses.com
#  (a48-180.smtp-out.amazonses.com. [54.240.48.180])
#  by mx.google.com with ESMTPS id iu13-20020ad45ccd000000b0068ca87d31f1si2255553qvb.592.2024.02.07.14.47.24
#  for <alice@example.com>
#  (version=TLS1_2 cipher=ECDHE-ECDSA-AES128-GCM-SHA256 bits=128/128);
#  Wed, 07 Feb 2024 14:47:24 -0800 (PST)

    def _format_received(self, tx : TransactionMetadata) -> str:
        received_host = None
        received_host_literal = None
        if tx.remote_host and tx.remote_host.host:
            received_host_literal = '[' + tx.remote_host.host + ']'

            if tx.remote_hostname and tx.fcrdns:
                received_host = (tx.remote_hostname + ' ' +
                                 received_host_literal)
            else:
                received_host = received_host_literal

        clauses = []
        ehlo = None
        with_protocol = None
        if tx.smtp_meta is not None:
            ehlo = tx.smtp_meta.get('ehlo_host', None)
            if tx.mail_from.esmtp and get_esmtp_param(
                    tx.mail_from.esmtp, 'smtputf8') is not None:
                with_protocol = 'UTF8SMTP'
            elif tx.smtp_meta.get('esmtp', False):
                with_protocol = 'ESMTP'
            else:
                with_protocol = 'SMTP'
            if tx.smtp_meta.get('tls', False):
                with_protocol += 'S'
            if tx.smtp_meta.get('auth', False):
                with_protocol += 'A'
            with_protocol = 'with ' + with_protocol
        else:
            # TODO other paths besides rest end up here
            # i.e. internally generated messages/notification/dsn
            if tx.remote_hostname and tx.fcrdns:
                ehlo = tx.remote_hostname
            elif received_host_literal:
                ehlo = received_host_literal
            with_protocol = 'with X-RESTMTP'

        if ehlo and received_host:
            clauses.append('from ' + ehlo + ' (' + received_host + ')')

        if self.received_hostname:
            clauses.append('by ' + self.received_hostname)

        if with_protocol:
            clauses.append(with_protocol)

        # TODO id?

        if len(tx.rcpt_to) == 1 and tx.rcpt_to[0] is not None:
            clauses.append('for ' + tx.rcpt_to[0].mailbox)

        # TODO tls info rfc8314

        datetime = (self.inject_time if self.inject_time
                    else email.utils.localtime())

        received = 'Received: %s;\r\n\t%s\r\n' % (
            '\r\n\t'.join(clauses),
            email.utils.format_datetime(datetime))
        return received

    def _check_max_received_headers(self, body_blob : Blob):
        body = body_blob.read(0, 65536)
        parser = BytesHeaderParser(policy=policy.SMTP)
        parsed = parser.parsebytes(body)
        received_count = 0
        for (k,v) in parsed.items():
            if k.lower() == 'received':
                received_count += 1
                if received_count > self.max_received_headers:
                    return Response(550, '5.4.6 message has too many received: '
                                    'headers and is likely looping')
        return None

    def on_update(self, tx : TransactionMetadata,
                  tx_delta : TransactionMetadata
                  ) -> Optional[TransactionMetadata]:
        built = False
        if (self.body_blob is None and
            tx.body_blob is not None
            and tx.body_blob.finalized()):
            # TODO in this case, since the received header that's being
            # prepended onto the body doesn't depend on the body contents,
            # we could trickle out the body as it comes through rather than
            # effectively buffering it all like this. However something
            # else in the chain is likely to do that anyway so it's
            # probably moot.
<<<<<<< HEAD
            data_err : Optional[Response] = None
            data_err = self._check_max_received_headers(tx.body_blob)
            if data_err is not None:
                delta = TransactionMetadata(data_response = data_err)
                tx.merge_from(delta)
                return delta

            self.body_blob = CompositeBlob()
            received = InlineBlob(self._format_received(tx).encode('ascii'))
            self.body_blob.append(received, 0, received.len())
            self.body_blob.append(tx.body_blob, 0, tx.body_blob.len(), True)
            built = True

        downstream_tx = tx.copy()
        downstream_delta = tx_delta.copy()
        downstream_tx.body_blob = self.body_blob
        if built:
            downstream_delta.body_blob = self.body_blob
=======
            self.data_err = self._check_max_received_headers(tx.body_blob)
            # don't return data_err immediately in case e.g. we don't
            # already have rcpt_response to get an authoritative
            # result from upstream
            if self.data_err is None:
                self.body_blob = CompositeBlob()
                received = InlineBlob(self._format_received(tx).encode('ascii'))
                self.body_blob.append(received, 0, received.len())
                self.body_blob.append(tx.body_blob, 0, tx.body_blob.len(), True)
            built = True

        assert not(self.data_err and self.body_blob)

        downstream_tx = tx.copy()
        downstream_delta = tx_delta.copy()
        downstream_tx.body_blob = self.body_blob
        downstream_delta.body_blob = self.body_blob if built else None
>>>>>>> bac71223
        if bool(downstream_delta):
            upstream_delta = self.upstream.on_update(
                downstream_tx, downstream_delta)
        else:
            upstream_delta = TransactionMetadata()
<<<<<<< HEAD
        tx.merge_from(upstream_delta)
=======
        if self.data_err:
            assert (upstream_delta is not None and
                    upstream_delta.data_response is None)
            upstream_delta.data_response = self.data_err
        assert tx.merge_from(upstream_delta) is not None
>>>>>>> bac71223
        return upstream_delta<|MERGE_RESOLUTION|>--- conflicted
+++ resolved
@@ -21,10 +21,7 @@
     received_hostname : Optional[str] = None
     max_received_headers : int
     body_blob : Optional[Blob] = None
-<<<<<<< HEAD
-=======
     data_err : Optional[Response] = None
->>>>>>> bac71223
 
     def __init__(self, upstream : Optional[SyncFilter] = None,
                  received_hostname : Optional[str] = None,
@@ -130,26 +127,6 @@
             # effectively buffering it all like this. However something
             # else in the chain is likely to do that anyway so it's
             # probably moot.
-<<<<<<< HEAD
-            data_err : Optional[Response] = None
-            data_err = self._check_max_received_headers(tx.body_blob)
-            if data_err is not None:
-                delta = TransactionMetadata(data_response = data_err)
-                tx.merge_from(delta)
-                return delta
-
-            self.body_blob = CompositeBlob()
-            received = InlineBlob(self._format_received(tx).encode('ascii'))
-            self.body_blob.append(received, 0, received.len())
-            self.body_blob.append(tx.body_blob, 0, tx.body_blob.len(), True)
-            built = True
-
-        downstream_tx = tx.copy()
-        downstream_delta = tx_delta.copy()
-        downstream_tx.body_blob = self.body_blob
-        if built:
-            downstream_delta.body_blob = self.body_blob
-=======
             self.data_err = self._check_max_received_headers(tx.body_blob)
             # don't return data_err immediately in case e.g. we don't
             # already have rcpt_response to get an authoritative
@@ -167,19 +144,14 @@
         downstream_delta = tx_delta.copy()
         downstream_tx.body_blob = self.body_blob
         downstream_delta.body_blob = self.body_blob if built else None
->>>>>>> bac71223
         if bool(downstream_delta):
             upstream_delta = self.upstream.on_update(
                 downstream_tx, downstream_delta)
         else:
             upstream_delta = TransactionMetadata()
-<<<<<<< HEAD
-        tx.merge_from(upstream_delta)
-=======
         if self.data_err:
             assert (upstream_delta is not None and
                     upstream_delta.data_response is None)
             upstream_delta.data_response = self.data_err
         assert tx.merge_from(upstream_delta) is not None
->>>>>>> bac71223
         return upstream_delta