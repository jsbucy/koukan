--- conflicted
+++ resolved
@@ -34,20 +34,12 @@
             sig = InlineBlob(self.sign(tx.body_blob))
             self.body_blob.append(sig, 0, sig.len())
             self.body_blob.append(tx.body_blob, 0, tx.body_blob.len(), True)
-<<<<<<< HEAD
-=======
             built = True
->>>>>>> bac71223
 
         downstream_tx = tx.copy()
         downstream_delta = tx_delta.copy()
         downstream_tx.body_blob = self.body_blob
-<<<<<<< HEAD
-        if built:
-            downstream_delta.body_blob = self.body_blob
-=======
         downstream_delta.body_blob = self.body_blob if built else None
->>>>>>> bac71223
 
         if bool(downstream_delta):
             upstream_delta = self.upstream.on_update(
