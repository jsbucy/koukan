--- conflicted
+++ resolved
@@ -733,11 +733,7 @@
         self.db_tx = db_tx
 
     def __hash__(self):
-<<<<<<< HEAD
-        return self.id
-=======
         return hash(self.id)
->>>>>>> 4e72e50b
 
     def delta(self, rhs):
         if not isinstance(rhs, BlobCursor):
@@ -767,16 +763,11 @@
         return self.id == x.id
 
     def rest_id(self) -> Optional[str]:
-<<<<<<< HEAD
-        # XXX this should not return TX_BODY?
-        return self.blob_uri.blob if self.blob_uri else None
-=======
         if self.blob_uri is None:
             return None
         if self.blob_uri.blob == TX_BODY:
             return None
         return self.blob_uri.blob
->>>>>>> 4e72e50b
 
     def len(self):
         return self.length
