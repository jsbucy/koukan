# Copyright The Koukan Authors
# SPDX-License-Identifier: Apache-2.0
from typing import Any, Dict, List, Optional, Tuple
import time
import logging
from threading import Lock, Condition
from functools import partial
import asyncio
from datetime import timedelta
import yaml
import secrets

import koukan.fastapi_service as fastapi_service
import koukan.hypercorn_main as hypercorn_main

from koukan.storage import Storage, TransactionCursor
from koukan.rest_handler import (
    EndpointFactory,
    RestHandlerFactory )
from koukan.output_handler import OutputHandler
from koukan.executor import Executor
from koukan.filter_chain_factory import FilterChainFactory
from koukan.filter_chain_wiring import FilterChainWiring
from koukan.filter_chain import FilterChain
from koukan.filter import (
    AsyncFilter,
    SyncFilter,
    TransactionMetadata )
from koukan.storage_writer_filter import StorageWriterFilter
from koukan.deadline import Deadline

class StorageWriterFactory(EndpointFactory):
    def __init__(self, service : 'Service'):
        self.service = service

    def create(self, http_host : str) -> Optional[Tuple[AsyncFilter, dict]]:
        return self.service.create_storage_writer(http_host)
    def get(self, rest_id : str) -> Optional[AsyncFilter]:
        return self.service.get_storage_writer(rest_id)


class Service:
    lock : Lock
    cv : Condition
    storage : Optional[Storage] = None
    last_gc = 0

    rest_handler_factory : Optional[RestHandlerFactory] = None
    endpoint_factory : Optional[EndpointFactory] = None

    _shutdown = False

    filter_chain_factory : Optional[FilterChainFactory] = None

    started = False
    rest_executor : Optional[Executor] = None
    output_executor : Optional[Executor] = None
    # for long-running/housekeeping stuff
    daemon_executor : Optional[Executor] = None

    hypercorn_shutdown : Optional[asyncio.Event] = None
    _rest_id_entropy : int = 16
    root_yaml : Optional[dict] = None


    def __init__(self, root_yaml=None):
        self.lock = Lock()
        self.cv = Condition(self.lock)

        self.root_yaml = root_yaml

        if self.daemon_executor is None:
            self.daemon_executor = Executor(10, watchdog_timeout=300,
                                            debug_futures=True)

    def wait_shutdown(self, timeout : float, executor : Executor) -> bool:
        deadline = Deadline(timeout)
        while deadline.remaining():
            executor.ping_watchdog()
            with self.lock:
                self.cv.wait_for(lambda: self._shutdown,
                                 # xxx align to watchdog timeout
                                 min(deadline.deadline_left(), 5))
                if self._shutdown:
                    return True
        return False

    def shutdown(self) -> bool:
        logging.info("router_service shutdown()")
        with self.lock:
            if self._shutdown:
                return
            self._shutdown = True
            self.cv.notify_all()

        if self.hypercorn_shutdown:
            logging.debug('router service hypercorn shutdown')
            try:
                self.hypercorn_shutdown.set()
            except:
                pass

        # tests schedule main() on daemon executor
        success = True
        for executor in [self.daemon_executor, self.rest_executor,
                         self.output_executor]:
            if not executor.shutdown(timeout=10):
                success = False

        self.storage._del_session()
        logging.info("router_service shutdown() done")
        return success

    def wait_started(self, timeout=None):
        with self.lock:
            return self.cv.wait_for(lambda: self.started, timeout)

    def main(self, config_filename=None, alive=None):
        if config_filename:
            with open(config_filename, 'r') as yaml_file:
                self.root_yaml = yaml.load(yaml_file, Loader=yaml.CLoader)
        self.filter_chain_factory = FilterChainFactory(self.root_yaml)
        self.wiring = FilterChainWiring(self.create_exploder_output)
        self.wiring.wire(self.root_yaml, self.filter_chain_factory)

        if 'global' in self.root_yaml:
            if 'rest_id_entropy' in self.root_yaml['global']:
                e = self.root_yaml['global']['rest_id_entropy']
                assert isinstance(e, int)
                self._rest_id_entropy = e

        logging_yaml = self.root_yaml.get('logging', None)
        if logging_yaml:
            logging.config.dictConfig(logging_yaml)

        global_yaml = self.root_yaml.get('global', {})

        executor_yaml = global_yaml.get('executor', {})
        def executor(yaml):
            return Executor(
                yaml.get('max_inflight', 10),
                yaml.get('watchdog_timeout', 30),
                debug_futures=yaml.get(
                    'testonly_debug_futures', False))
        self.rest_executor = executor(executor_yaml.get('rest', {}))
        self.output_executor = executor(executor_yaml.get('output', {}))

        storage_yaml = self.root_yaml['storage']
        listener_yaml = self.root_yaml['rest_listener']

        if self.storage is None:
            self.storage=Storage.connect(
                storage_yaml['url'], listener_yaml['session_uri'],
                blob_tx_refresh_interval=
                  storage_yaml.get('blob_tx_refresh_interval', 10))

        session_refresh_interval = storage_yaml.get(
            'session_refresh_interval', 30)
        session_ttl = timedelta(seconds=(session_refresh_interval * 10))

        self.storage.recover(session_ttl=session_ttl)

        if global_yaml.get('dequeue', True):
            self.daemon_executor.submit(
                partial(self.dequeue, self.daemon_executor))

        self.daemon_executor.submit(
            partial(self.refresh_storage_session,
                    self.daemon_executor,
                    session_refresh_interval, session_ttl))

        if storage_yaml.get('gc_interval', None):
            self.daemon_executor.submit(partial(self.gc, self.daemon_executor))
        else:
            logging.warning('gc disabled')

        # top-level: http host -> endpoint

        self.endpoint_factory = StorageWriterFactory(self)
        self.rest_handler_factory = RestHandlerFactory(
            self.rest_executor,
            endpoint_factory = self.endpoint_factory,
            rest_id_factory = self.rest_id_factory,
            session_uri=listener_yaml.get('session_uri', None),
            service_uri=listener_yaml.get('service_uri', None),
            chunk_size=listener_yaml.get('chunk_size', None))

        with self.lock:
            self.started = True
            self.cv.notify_all()

        app = fastapi_service.create_app(self.rest_handler_factory)
        self.hypercorn_shutdown = asyncio.Event()
        try:
            hypercorn_main.run(
                [listener_yaml['addr']],
                listener_yaml.get('cert', None),
                listener_yaml.get('key', None),
                app,
                self.hypercorn_shutdown,
                alive=alive if alive else self.heartbeat)
        except:
            logging.exception('router service main: hypercorn_main exception')
            pass
        logging.debug('router_service.Service.main() hypercorn_main done')
        self.shutdown()
        logging.debug('router_service.Service.main() done')

    def start_main(self):
        self.daemon_executor.submit(
            partial(self.main, alive=self.daemon_executor.ping_watchdog))

    def heartbeat(self):
        for ex in [self.rest_executor, self.output_executor,
                   self.daemon_executor]:
            if not self.daemon_executor.check_watchdog():
                self.hypercorn_shutdown.set()
                return False
        return True

    def rest_id_factory(self):
        return secrets.token_urlsafe(self._rest_id_entropy)

    def create_exploder_output(self, http_host : str, block_upstream
                               ) -> Optional[StorageWriterFilter]:
        if (endp := self.create_storage_writer(http_host, block_upstream)
            ) is None:
            return None
        return endp[0]

    def create_storage_writer(self, http_host : str,
                              block_upstream : bool = True
                              ) -> Optional[Tuple[StorageWriterFilter, dict]]:
        assert http_host is not None
        if (endp := self.filter_chain_factory.build_filter_chain(http_host)
            ) is None:
            return None
        chain, endpoint_yaml = endp

        writer = StorageWriterFilter(
            storage=self.storage,
            rest_id_factory=self.rest_id_factory,
            create_leased=True,
            http_host = http_host,
            endpoint_yaml = self.get_endpoint_yaml)
        fut = self.output_executor.submit(
<<<<<<< HEAD
            lambda: self._handle_new_tx(writer, chain, endpoint_yaml),
=======
            partial(self._handle_new_tx, writer, endpoint, endpoint_yaml),
>>>>>>> 8b2170a0
            0)
        if block_upstream and fut is None:
            # XXX leaves db tx leased?
            return None
        return writer, endpoint_yaml

    def get_endpoint_yaml(self, endpoint : str) -> Optional[dict]:
        try:
            return next(e for e in self.root_yaml['endpoint'] if e['name'] == endpoint)
        except StopIteration:
            return None

    def get_storage_writer(self, rest_id : str) -> StorageWriterFilter:
        return StorageWriterFilter(
            storage=self.storage, rest_id=rest_id,
            rest_id_factory=self.rest_id_factory,
            endpoint_yaml = self.get_endpoint_yaml)

    def _handle_new_tx(self, writer : StorageWriterFilter,
                       chain : FilterChain,
                       endpoint_yaml : dict):
        tx_cursor = writer.release_transaction_cursor()
        if tx_cursor is None:
            logging.info('RouterService._handle_new_tx writer %s, '
                         'rest_id is None, downstream error?', writer)
            return
        tx_cursor.load(start_attempt=True)
        logging.debug('RouterService._handle_new_tx %s', tx_cursor.rest_id)
        self.handle_tx(tx_cursor, chain, endpoint_yaml)

    def _notification_endpoint(self):
        return StorageWriterFilter(
            self.storage,
            rest_id_factory=self.rest_id_factory,
            create_leased=False)

    def handle_tx(self, storage_tx : TransactionCursor,
                  chain : FilterChain,
                  endpoint_yaml):
        output_yaml = endpoint_yaml.get('output_handler', {})

        handler = OutputHandler(
            storage_tx, chain,
            downstream_timeout = output_yaml.get('downstream_timeout', 60),
            upstream_refresh = output_yaml.get('upstream_refresh', 30),
            notification_endpoint_factory=self._notification_endpoint,
            mailer_daemon_mailbox=self.root_yaml['global'].get(
                'mailer_daemon_mailbox', None),
            retry_params = output_yaml.get('retry_params', None),
            notification_params = output_yaml.get('notification', None),
            heartbeat=self.output_executor.ping_watchdog)
        try:
            handler.handle()
        except Exception as e:
            logging.exception('Service.handle_tx(): OutputHandler.handle')
        finally:
            if storage_tx.in_attempt:
                logging.error(
                    'BUG: OutputHandler.handle() returned with open attempt')

    def _dequeue(self, deq : Optional[List[Optional[bool]]] = None) -> bool:
        storage_tx = self.storage.load_one()
        if deq is not None:
            with self.lock:
                deq[0] = storage_tx is not None
                self.cv.notify_all()

        if storage_tx is None:
            return False

        chain, endpoint_yaml = self.filter_chain_factory.build_filter_chain(
            storage_tx.tx.host)
        logging.debug('_dequeue %s %s',
                      storage_tx.id, storage_tx.rest_id)

        self.handle_tx(storage_tx, chain, endpoint_yaml)

        return True

    def dequeue(self, executor):
        while True:
            executor.ping_watchdog()
            if self.dequeue_one(executor):
                continue
            if self.wait_shutdown(1, executor):
                return

    def dequeue_one(self, executor):
        deq = [None]
        # fine to wait forever on this submit()
        if (self.output_executor.submit(partial(self._dequeue, deq))
            is None):
            logging.error('unexpected executor overflow')
            return False
        with self.lock:
            # Wait 1s for _dequeue()
            self.cv.wait_for(
                lambda: (deq[0] is not None) or self._shutdown, 1)
        # if we dequeued something, try again immediately in case
        # there's another
        return deq[0]


    def gc(self, executor):
        storage_yaml = self.root_yaml['storage']
        ttl = timedelta(seconds=storage_yaml.get('gc_ttl', 86400))
        interval = storage_yaml.get('gc_interval', 300)
        while True:
            executor.ping_watchdog()
            self._gc(ttl)
            if self.wait_shutdown(interval, executor):
                return

    def _refresh(self, ref : List[bool], session_ttl : timedelta):
        if self.storage._refresh_session():
            with self.lock:
                ref[0] = True
                self.cv.notify_all()
        self.storage._gc_session(session_ttl)

    def refresh_storage_session(self, executor, interval : int,
                                session_ttl : timedelta):
        last_refresh = time.monotonic()
        # start _refresh() on daemon_executor every interval
        # wait up to interval for it to succeed
        # if 5 consecutive failures/timeouts, abort program
        # another instance can gc our stale session after 10*interval
        while True:
            start = time.monotonic()
            delta = start - last_refresh
            if delta > (5 * interval):
                logging.error('stale storage session')
                self.shutdown()
                return
            executor.ping_watchdog()
            ref = [False]

            if self.daemon_executor.submit(
                    partial(self._refresh, ref, session_ttl)) is None:
                if self.wait_shutdown(1, executor):
                    return
                continue
            with self.lock:
                self.cv.wait_for(lambda: ref[0] or self._shutdown, interval)
                if ref[0]:
                    last_refresh = time.monotonic()
            if self.wait_shutdown(interval - (time.monotonic() - start),
                                  executor):
                return

    def _gc(self, gc_ttl : timedelta):
        logging.info('router_service _gc %s', gc_ttl)
        count = self.storage.gc(gc_ttl)
        logging.info('router_service _gc deleted %d tx %d blobs',
                     count[0], count[1])
        return count<|MERGE_RESOLUTION|>--- conflicted
+++ resolved
@@ -244,11 +244,7 @@
             http_host = http_host,
             endpoint_yaml = self.get_endpoint_yaml)
         fut = self.output_executor.submit(
-<<<<<<< HEAD
-            lambda: self._handle_new_tx(writer, chain, endpoint_yaml),
-=======
-            partial(self._handle_new_tx, writer, endpoint, endpoint_yaml),
->>>>>>> 8b2170a0
+            partial(self._handle_new_tx, writer, chain, endpoint_yaml),
             0)
         if block_upstream and fut is None:
             # XXX leaves db tx leased?
